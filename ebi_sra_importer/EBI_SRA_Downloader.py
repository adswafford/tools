--- conflicted
+++ resolved
@@ -528,12 +528,7 @@
     details_df = read_csv(study_details, sep='\t', header=None)
     for row in details_df.iterrows():
         library_name = row[1][0]
-<<<<<<< HEAD
         current_path = "./" + study_accession + "/" + str(library_name)
-=======
-        current_path = "./" + study_accession + "/" + library_name
->>>>>>> b10498fa
-
         sample_accession = row[1][1]
         if sample_accession == 'unspecified': # and not DEBUG:
             raise Exception(sample_accession + " does not contain metadata")
